--- conflicted
+++ resolved
@@ -186,81 +186,6 @@
 ## Tools 🛠️
 
 +<!-- TOOLS-START -->
-<<<<<<< HEAD
-
-1. `create_or_update_file` - Create or update a single file in a GitLab project
-2. `search_repositories` - Search for GitLab projects
-3. `create_repository` - Create a new GitLab project
-4. `get_file_contents` - Get the contents of a file or directory from a GitLab project
-5. `push_files` - Push multiple files to a GitLab project in a single commit
-6. `create_issue` - Create a new issue in a GitLab project
-7. `create_merge_request` - Create a new merge request in a GitLab project
-8. `fork_repository` - Fork a GitLab project to your account or specified namespace
-9. `create_branch` - Create a new branch in a GitLab project
-10. `get_merge_request` - Get details of a merge request (Either mergeRequestIid or branchName must be provided)
-11. `get_merge_request_diffs` - Get the changes/diffs of a merge request (Either mergeRequestIid or branchName must be provided)
-12. `list_merge_request_diffs` - List merge request diffs with pagination support (Either mergeRequestIid or branchName must be provided)
-13. `get_branch_diffs` - Get the changes/diffs between two branches or commits in a GitLab project
-14. `update_merge_request` - Update a merge request (Either mergeRequestIid or branchName must be provided)
-15. `create_note` - Create a new note (comment) to an issue or merge request
-16. `create_merge_request_thread` - Create a new thread on a merge request
-17. `mr_discussions` - List discussion items for a merge request
-18. `update_merge_request_note` - Modify an existing merge request thread note
-19. `create_merge_request_note` - Add a new note to an existing merge request thread
-20. `update_issue_note` - Modify an existing issue thread note
-21. `create_issue_note` - Add a new note to an existing issue thread
-22. `list_draft_notes` - List draft notes for a merge request
-23. `create_draft_note` - Create a draft note for a merge request
-24. `update_draft_note` - Update an existing draft note
-25. `delete_draft_note` - Delete a draft note
-26. `publish_draft_note` - Publish a single draft note
-27. `bulk_publish_draft_notes` - Publish all draft notes for a merge request
-28. `list_issues` - List issues in a GitLab project with filtering options
-23. `get_issue` - Get details of a specific issue in a GitLab project
-24. `update_issue` - Update an issue in a GitLab project
-25. `delete_issue` - Delete an issue from a GitLab project
-26. `list_issue_links` - List all issue links for a specific issue
-27. `list_issue_discussions` - List discussions for an issue in a GitLab project
-28. `get_issue_link` - Get a specific issue link
-29. `create_issue_link` - Create an issue link between two issues
-30. `delete_issue_link` - Delete an issue link
-31. `list_namespaces` - List all namespaces available to the current user
-32. `get_namespace` - Get details of a namespace by ID or path
-33. `verify_namespace` - Verify if a namespace path exists
-34. `get_project` - Get details of a specific project
-35. `list_projects` - List projects accessible by the current user
-36. `list_labels` - List labels for a project
-37. `get_label` - Get a single label from a project
-38. `create_label` - Create a new label in a project
-39. `update_label` - Update an existing label in a project
-40. `delete_label` - Delete a label from a project
-41. `list_group_projects` - List projects in a GitLab group with filtering options
-42. `list_wiki_pages` - List wiki pages in a GitLab project
-43. `get_wiki_page` - Get details of a specific wiki page
-44. `create_wiki_page` - Create a new wiki page in a GitLab project
-45. `update_wiki_page` - Update an existing wiki page in a GitLab project
-46. `delete_wiki_page` - Delete a wiki page from a GitLab project
-47. `get_repository_tree` - Get the repository tree for a GitLab project (list files and directories)
-48. `list_pipelines` - List pipelines in a GitLab project with filtering options
-49. `get_pipeline` - Get details of a specific pipeline in a GitLab project
-50. `list_pipeline_jobs` - List all jobs in a specific pipeline
-51. `get_pipeline_job` - Get details of a GitLab pipeline job number
-52. `get_pipeline_job_output` - Get the output/trace of a GitLab pipeline job number
-53. `create_pipeline` - Create a new pipeline for a branch or tag
-54. `retry_pipeline` - Retry a failed or canceled pipeline
-55. `cancel_pipeline` - Cancel a running pipeline
-56. `list_merge_requests` - List merge requests in a GitLab project with filtering options
-57. `list_milestones` - List milestones in a GitLab project with filtering options
-58. `get_milestone` - Get details of a specific milestone
-59. `create_milestone` - Create a new milestone in a GitLab project
-60. `edit_milestone` - Edit an existing milestone in a GitLab project
-61. `delete_milestone` - Delete a milestone from a GitLab project
-62. `get_milestone_issue` - Get issues associated with a specific milestone
-63. `get_milestone_merge_requests` - Get merge requests associated with a specific milestone
-64. `promote_milestone` - Promote a milestone to the next stage
-65. `get_milestone_burndown_events` - Get burndown events for a specific milestone
-66. `get_users` - Get GitLab user details by usernames
-=======
 `verify_namespace` - Verify if a namespace path exists
 `update_wiki_page` - Update an existing wiki page in a GitLab project
 `update_merge_request` - Update a merge request (Either mergeRequestIid or branchName must be provided)
@@ -268,9 +193,11 @@
 `update_label` - Update an existing label in a project
 `update_issue` - Update an issue in a GitLab project
 `update_issue_note` - Modify an existing issue thread note
+`update_draft_note` - Update an existing draft note
 `search_repositories` - Search for GitLab projects
 `retry_pipeline` - Retry a failed or canceled pipeline
 `push_files` - Push multiple files to a GitLab project in a single commit
+`publish_draft_note` - Publish a single draft note
 `promote_milestone` - Promote a milestone to the next stage
 `my_issues` - List issues assigned to the authenticated user
 `mr_discussions` - List discussion items for a merge request
@@ -289,6 +216,7 @@
 `list_issue_links` - List all issue links for a specific issue
 `list_issue_discussions` - List discussions for an issue in a GitLab project
 `list_group_projects` - List projects in a GitLab group with filtering options
+`list_draft_notes` - List draft notes for a merge request
 `get_wiki_page` - Get details of a specific wiki page
 `get_users` - Get GitLab user details by usernames
 `get_repository_tree` - Get the repository tree for a GitLab project (list files and directories)
@@ -315,6 +243,7 @@
 `delete_label` - Delete a label from a project
 `delete_issue` - Delete an issue from a GitLab project
 `delete_issue_link` - Delete an issue link
+`delete_draft_note` - Delete a draft note
 `create_wiki_page` - Create a new wiki page in a GitLab project
 `create_repository` - Create a new GitLab project
 `create_pipeline` - Create a new pipeline for a branch or tag
@@ -328,7 +257,8 @@
 `create_issue` - Create a new issue in a GitLab project
 `create_issue_note` - Add a new note to an existing issue thread
 `create_issue_link` - Create an issue link between two issues
+`create_draft_note` - Create a draft note for a merge request
 `create_branch` - Create a new branch in a GitLab project
 `cancel_pipeline` - Cancel a running pipeline
->>>>>>> 838148fc
+`bulk_publish_draft_notes` - Publish all draft notes for a merge request
 <!-- TOOLS-END -->